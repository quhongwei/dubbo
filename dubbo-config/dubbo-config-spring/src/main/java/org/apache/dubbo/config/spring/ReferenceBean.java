/*
 * Licensed to the Apache Software Foundation (ASF) under one or more
 * contributor license agreements.  See the NOTICE file distributed with
 * this work for additional information regarding copyright ownership.
 * The ASF licenses this file to You under the Apache License, Version 2.0
 * (the "License"); you may not use this file except in compliance with
 * the License.  You may obtain a copy of the License at
 *
 *     http://www.apache.org/licenses/LICENSE-2.0
 *
 * Unless required by applicable law or agreed to in writing, software
 * distributed under the License is distributed on an "AS IS" BASIS,
 * WITHOUT WARRANTIES OR CONDITIONS OF ANY KIND, either express or implied.
 * See the License for the specific language governing permissions and
 * limitations under the License.
 */
package org.apache.dubbo.config.spring;

import org.apache.dubbo.config.ApplicationConfig;
import org.apache.dubbo.config.ConsumerConfig;
import org.apache.dubbo.config.MetadataReportConfig;
import org.apache.dubbo.config.ModuleConfig;
import org.apache.dubbo.config.MonitorConfig;
import org.apache.dubbo.config.ReferenceConfig;
import org.apache.dubbo.config.RegistryConfig;
import org.apache.dubbo.config.annotation.Reference;
import org.apache.dubbo.config.spring.extension.SpringExtensionFactory;
import org.apache.dubbo.config.support.Parameter;
import org.springframework.beans.factory.BeanFactoryUtils;
import org.springframework.beans.factory.DisposableBean;
import org.springframework.beans.factory.FactoryBean;
import org.springframework.beans.factory.InitializingBean;
import org.springframework.context.ApplicationContext;
import org.springframework.context.ApplicationContextAware;

import java.util.ArrayList;
import java.util.List;
import java.util.Map;

/**
 * ReferenceFactoryBean
 */
public class ReferenceBean<T> extends ReferenceConfig<T> implements FactoryBean, ApplicationContextAware, InitializingBean, DisposableBean {

    private static final long serialVersionUID = 213195494150089726L;

    private transient ApplicationContext applicationContext;

    public ReferenceBean() {
        super();
    }

    public ReferenceBean(Reference reference) {
        super(reference);
    }

    @Override
    public void setApplicationContext(ApplicationContext applicationContext) {
        this.applicationContext = applicationContext;
        SpringExtensionFactory.addApplicationContext(applicationContext);
    }

    @Override
    public Object getObject() {
        return get();
    }

    @Override
    public Class<?> getObjectType() {
        return getInterfaceClass();
    }

    @Override
    @Parameter(excluded = true)
    public boolean isSingleton() {
        return true;
    }

    @Override
    @SuppressWarnings({"unchecked"})
    public void afterPropertiesSet() throws Exception {
        if (getConsumer() == null) {
            Map<String, ConsumerConfig> consumerConfigMap = applicationContext == null ? null : BeanFactoryUtils.beansOfTypeIncludingAncestors(applicationContext, ConsumerConfig.class, false, false);
            if (consumerConfigMap != null && consumerConfigMap.size() > 0) {
                ConsumerConfig consumerConfig = null;
                for (ConsumerConfig config : consumerConfigMap.values()) {
                    if (config.isDefault() == null || config.isDefault()) {
                        if (consumerConfig != null) {
                            throw new IllegalStateException("Duplicate consumer configs: " + consumerConfig + " and " + config);
                        }
                        consumerConfig = config;
                    }
                }
                if (consumerConfig != null) {
                    setConsumer(consumerConfig);
                }
            }
        }
        if (getApplication() == null
                && (getConsumer() == null || getConsumer().getApplication() == null)) {
            Map<String, ApplicationConfig> applicationConfigMap = applicationContext == null ? null : BeanFactoryUtils.beansOfTypeIncludingAncestors(applicationContext, ApplicationConfig.class, false, false);
            if (applicationConfigMap != null && applicationConfigMap.size() > 0) {
                ApplicationConfig applicationConfig = null;
                for (ApplicationConfig config : applicationConfigMap.values()) {
                    if (config.isDefault() == null || config.isDefault()) {
                        if (applicationConfig != null) {
                            throw new IllegalStateException("Duplicate application configs: " + applicationConfig + " and " + config);
                        }
                        applicationConfig = config;
                    }
                }
                if (applicationConfig != null) {
                    setApplication(applicationConfig);
                }
            }
        }
        if (getModule() == null
                && (getConsumer() == null || getConsumer().getModule() == null)) {
            Map<String, ModuleConfig> moduleConfigMap = applicationContext == null ? null : BeanFactoryUtils.beansOfTypeIncludingAncestors(applicationContext, ModuleConfig.class, false, false);
            if (moduleConfigMap != null && moduleConfigMap.size() > 0) {
                ModuleConfig moduleConfig = null;
                for (ModuleConfig config : moduleConfigMap.values()) {
                    if (config.isDefault() == null || config.isDefault()) {
                        if (moduleConfig != null) {
                            throw new IllegalStateException("Duplicate module configs: " + moduleConfig + " and " + config);
                        }
                        moduleConfig = config;
                    }
                }
                if (moduleConfig != null) {
                    setModule(moduleConfig);
                }
            }
        }
        if ((getRegistries() == null || getRegistries().isEmpty())
                && (getConsumer() == null || getConsumer().getRegistries() == null || getConsumer().getRegistries().isEmpty())
                && (getApplication() == null || getApplication().getRegistries() == null || getApplication().getRegistries().isEmpty())) {
            Map<String, RegistryConfig> registryConfigMap = applicationContext == null ? null : BeanFactoryUtils.beansOfTypeIncludingAncestors(applicationContext, RegistryConfig.class, false, false);
            if (registryConfigMap != null && registryConfigMap.size() > 0) {
                List<RegistryConfig> registryConfigs = new ArrayList<>();
                for (RegistryConfig config : registryConfigMap.values()) {
                    if (config.isDefault() == null || config.isDefault()) {
                        registryConfigs.add(config);
                    }
                }
                if (!registryConfigs.isEmpty()) {
                    super.setRegistries(registryConfigs);
                }
            }
        }
        if (getMetadataReportConfig() == null) {
            Map<String, MetadataReportConfig> metadataReportConfigMap = applicationContext == null ? null : BeanFactoryUtils.beansOfTypeIncludingAncestors(applicationContext, MetadataReportConfig.class, false, false);
            if (metadataReportConfigMap != null && metadataReportConfigMap.size() == 1) {
                // first elements
                super.setMetadataReportConfig(metadataReportConfigMap.values().iterator().next());
<<<<<<< HEAD
            } else if(metadataReportConfigMap != null && metadataReportConfigMap.size() > 1){
=======
            } else if (metadataReportConfigMap != null && metadataReportConfigMap.size() > 1) {
>>>>>>> b727c87e
                throw new IllegalStateException("Multiple MetadataReport configs: " + metadataReportConfigMap);
            }
        }
        if (getMonitor() == null
                && (getConsumer() == null || getConsumer().getMonitor() == null)
                && (getApplication() == null || getApplication().getMonitor() == null)) {
            Map<String, MonitorConfig> monitorConfigMap = applicationContext == null ? null : BeanFactoryUtils.beansOfTypeIncludingAncestors(applicationContext, MonitorConfig.class, false, false);
            if (monitorConfigMap != null && monitorConfigMap.size() > 0) {
                MonitorConfig monitorConfig = null;
                for (MonitorConfig config : monitorConfigMap.values()) {
                    if (config.isDefault() == null || config.isDefault()) {
                        if (monitorConfig != null) {
                            throw new IllegalStateException("Duplicate monitor configs: " + monitorConfig + " and " + config);
                        }
                        monitorConfig = config;
                    }
                }
                if (monitorConfig != null) {
                    setMonitor(monitorConfig);
                }
            }
        }

        checkAndUpdateSubConfigs();

        Boolean b = isInit();
        if (b == null && getConsumer() != null) {
            b = getConsumer().isInit();
        }
        if (b != null && b) {
            getObject();
        }
    }

    @Override
    public void destroy() {
        // do nothing
    }
}
<|MERGE_RESOLUTION|>--- conflicted
+++ resolved
@@ -1,199 +1,195 @@
-/*
- * Licensed to the Apache Software Foundation (ASF) under one or more
- * contributor license agreements.  See the NOTICE file distributed with
- * this work for additional information regarding copyright ownership.
- * The ASF licenses this file to You under the Apache License, Version 2.0
- * (the "License"); you may not use this file except in compliance with
- * the License.  You may obtain a copy of the License at
- *
- *     http://www.apache.org/licenses/LICENSE-2.0
- *
- * Unless required by applicable law or agreed to in writing, software
- * distributed under the License is distributed on an "AS IS" BASIS,
- * WITHOUT WARRANTIES OR CONDITIONS OF ANY KIND, either express or implied.
- * See the License for the specific language governing permissions and
- * limitations under the License.
- */
-package org.apache.dubbo.config.spring;
-
-import org.apache.dubbo.config.ApplicationConfig;
-import org.apache.dubbo.config.ConsumerConfig;
-import org.apache.dubbo.config.MetadataReportConfig;
-import org.apache.dubbo.config.ModuleConfig;
-import org.apache.dubbo.config.MonitorConfig;
-import org.apache.dubbo.config.ReferenceConfig;
-import org.apache.dubbo.config.RegistryConfig;
-import org.apache.dubbo.config.annotation.Reference;
-import org.apache.dubbo.config.spring.extension.SpringExtensionFactory;
-import org.apache.dubbo.config.support.Parameter;
-import org.springframework.beans.factory.BeanFactoryUtils;
-import org.springframework.beans.factory.DisposableBean;
-import org.springframework.beans.factory.FactoryBean;
-import org.springframework.beans.factory.InitializingBean;
-import org.springframework.context.ApplicationContext;
-import org.springframework.context.ApplicationContextAware;
-
-import java.util.ArrayList;
-import java.util.List;
-import java.util.Map;
-
-/**
- * ReferenceFactoryBean
- */
-public class ReferenceBean<T> extends ReferenceConfig<T> implements FactoryBean, ApplicationContextAware, InitializingBean, DisposableBean {
-
-    private static final long serialVersionUID = 213195494150089726L;
-
-    private transient ApplicationContext applicationContext;
-
-    public ReferenceBean() {
-        super();
-    }
-
-    public ReferenceBean(Reference reference) {
-        super(reference);
-    }
-
-    @Override
-    public void setApplicationContext(ApplicationContext applicationContext) {
-        this.applicationContext = applicationContext;
-        SpringExtensionFactory.addApplicationContext(applicationContext);
-    }
-
-    @Override
-    public Object getObject() {
-        return get();
-    }
-
-    @Override
-    public Class<?> getObjectType() {
-        return getInterfaceClass();
-    }
-
-    @Override
-    @Parameter(excluded = true)
-    public boolean isSingleton() {
-        return true;
-    }
-
-    @Override
-    @SuppressWarnings({"unchecked"})
-    public void afterPropertiesSet() throws Exception {
-        if (getConsumer() == null) {
-            Map<String, ConsumerConfig> consumerConfigMap = applicationContext == null ? null : BeanFactoryUtils.beansOfTypeIncludingAncestors(applicationContext, ConsumerConfig.class, false, false);
-            if (consumerConfigMap != null && consumerConfigMap.size() > 0) {
-                ConsumerConfig consumerConfig = null;
-                for (ConsumerConfig config : consumerConfigMap.values()) {
-                    if (config.isDefault() == null || config.isDefault()) {
-                        if (consumerConfig != null) {
-                            throw new IllegalStateException("Duplicate consumer configs: " + consumerConfig + " and " + config);
-                        }
-                        consumerConfig = config;
-                    }
-                }
-                if (consumerConfig != null) {
-                    setConsumer(consumerConfig);
-                }
-            }
-        }
-        if (getApplication() == null
-                && (getConsumer() == null || getConsumer().getApplication() == null)) {
-            Map<String, ApplicationConfig> applicationConfigMap = applicationContext == null ? null : BeanFactoryUtils.beansOfTypeIncludingAncestors(applicationContext, ApplicationConfig.class, false, false);
-            if (applicationConfigMap != null && applicationConfigMap.size() > 0) {
-                ApplicationConfig applicationConfig = null;
-                for (ApplicationConfig config : applicationConfigMap.values()) {
-                    if (config.isDefault() == null || config.isDefault()) {
-                        if (applicationConfig != null) {
-                            throw new IllegalStateException("Duplicate application configs: " + applicationConfig + " and " + config);
-                        }
-                        applicationConfig = config;
-                    }
-                }
-                if (applicationConfig != null) {
-                    setApplication(applicationConfig);
-                }
-            }
-        }
-        if (getModule() == null
-                && (getConsumer() == null || getConsumer().getModule() == null)) {
-            Map<String, ModuleConfig> moduleConfigMap = applicationContext == null ? null : BeanFactoryUtils.beansOfTypeIncludingAncestors(applicationContext, ModuleConfig.class, false, false);
-            if (moduleConfigMap != null && moduleConfigMap.size() > 0) {
-                ModuleConfig moduleConfig = null;
-                for (ModuleConfig config : moduleConfigMap.values()) {
-                    if (config.isDefault() == null || config.isDefault()) {
-                        if (moduleConfig != null) {
-                            throw new IllegalStateException("Duplicate module configs: " + moduleConfig + " and " + config);
-                        }
-                        moduleConfig = config;
-                    }
-                }
-                if (moduleConfig != null) {
-                    setModule(moduleConfig);
-                }
-            }
-        }
-        if ((getRegistries() == null || getRegistries().isEmpty())
-                && (getConsumer() == null || getConsumer().getRegistries() == null || getConsumer().getRegistries().isEmpty())
-                && (getApplication() == null || getApplication().getRegistries() == null || getApplication().getRegistries().isEmpty())) {
-            Map<String, RegistryConfig> registryConfigMap = applicationContext == null ? null : BeanFactoryUtils.beansOfTypeIncludingAncestors(applicationContext, RegistryConfig.class, false, false);
-            if (registryConfigMap != null && registryConfigMap.size() > 0) {
-                List<RegistryConfig> registryConfigs = new ArrayList<>();
-                for (RegistryConfig config : registryConfigMap.values()) {
-                    if (config.isDefault() == null || config.isDefault()) {
-                        registryConfigs.add(config);
-                    }
-                }
-                if (!registryConfigs.isEmpty()) {
-                    super.setRegistries(registryConfigs);
-                }
-            }
-        }
-        if (getMetadataReportConfig() == null) {
-            Map<String, MetadataReportConfig> metadataReportConfigMap = applicationContext == null ? null : BeanFactoryUtils.beansOfTypeIncludingAncestors(applicationContext, MetadataReportConfig.class, false, false);
-            if (metadataReportConfigMap != null && metadataReportConfigMap.size() == 1) {
-                // first elements
-                super.setMetadataReportConfig(metadataReportConfigMap.values().iterator().next());
-<<<<<<< HEAD
-            } else if(metadataReportConfigMap != null && metadataReportConfigMap.size() > 1){
-=======
-            } else if (metadataReportConfigMap != null && metadataReportConfigMap.size() > 1) {
->>>>>>> b727c87e
-                throw new IllegalStateException("Multiple MetadataReport configs: " + metadataReportConfigMap);
-            }
-        }
-        if (getMonitor() == null
-                && (getConsumer() == null || getConsumer().getMonitor() == null)
-                && (getApplication() == null || getApplication().getMonitor() == null)) {
-            Map<String, MonitorConfig> monitorConfigMap = applicationContext == null ? null : BeanFactoryUtils.beansOfTypeIncludingAncestors(applicationContext, MonitorConfig.class, false, false);
-            if (monitorConfigMap != null && monitorConfigMap.size() > 0) {
-                MonitorConfig monitorConfig = null;
-                for (MonitorConfig config : monitorConfigMap.values()) {
-                    if (config.isDefault() == null || config.isDefault()) {
-                        if (monitorConfig != null) {
-                            throw new IllegalStateException("Duplicate monitor configs: " + monitorConfig + " and " + config);
-                        }
-                        monitorConfig = config;
-                    }
-                }
-                if (monitorConfig != null) {
-                    setMonitor(monitorConfig);
-                }
-            }
-        }
-
-        checkAndUpdateSubConfigs();
-
-        Boolean b = isInit();
-        if (b == null && getConsumer() != null) {
-            b = getConsumer().isInit();
-        }
-        if (b != null && b) {
-            getObject();
-        }
-    }
-
-    @Override
-    public void destroy() {
-        // do nothing
-    }
-}
+/*
+ * Licensed to the Apache Software Foundation (ASF) under one or more
+ * contributor license agreements.  See the NOTICE file distributed with
+ * this work for additional information regarding copyright ownership.
+ * The ASF licenses this file to You under the Apache License, Version 2.0
+ * (the "License"); you may not use this file except in compliance with
+ * the License.  You may obtain a copy of the License at
+ *
+ *     http://www.apache.org/licenses/LICENSE-2.0
+ *
+ * Unless required by applicable law or agreed to in writing, software
+ * distributed under the License is distributed on an "AS IS" BASIS,
+ * WITHOUT WARRANTIES OR CONDITIONS OF ANY KIND, either express or implied.
+ * See the License for the specific language governing permissions and
+ * limitations under the License.
+ */
+package org.apache.dubbo.config.spring;
+
+import org.apache.dubbo.config.ApplicationConfig;
+import org.apache.dubbo.config.ConsumerConfig;
+import org.apache.dubbo.config.MetadataReportConfig;
+import org.apache.dubbo.config.ModuleConfig;
+import org.apache.dubbo.config.MonitorConfig;
+import org.apache.dubbo.config.ReferenceConfig;
+import org.apache.dubbo.config.RegistryConfig;
+import org.apache.dubbo.config.annotation.Reference;
+import org.apache.dubbo.config.spring.extension.SpringExtensionFactory;
+import org.apache.dubbo.config.support.Parameter;
+import org.springframework.beans.factory.BeanFactoryUtils;
+import org.springframework.beans.factory.DisposableBean;
+import org.springframework.beans.factory.FactoryBean;
+import org.springframework.beans.factory.InitializingBean;
+import org.springframework.context.ApplicationContext;
+import org.springframework.context.ApplicationContextAware;
+
+import java.util.ArrayList;
+import java.util.List;
+import java.util.Map;
+
+/**
+ * ReferenceFactoryBean
+ */
+public class ReferenceBean<T> extends ReferenceConfig<T> implements FactoryBean, ApplicationContextAware, InitializingBean, DisposableBean {
+
+    private static final long serialVersionUID = 213195494150089726L;
+
+    private transient ApplicationContext applicationContext;
+
+    public ReferenceBean() {
+        super();
+    }
+
+    public ReferenceBean(Reference reference) {
+        super(reference);
+    }
+
+    @Override
+    public void setApplicationContext(ApplicationContext applicationContext) {
+        this.applicationContext = applicationContext;
+        SpringExtensionFactory.addApplicationContext(applicationContext);
+    }
+
+    @Override
+    public Object getObject() {
+        return get();
+    }
+
+    @Override
+    public Class<?> getObjectType() {
+        return getInterfaceClass();
+    }
+
+    @Override
+    @Parameter(excluded = true)
+    public boolean isSingleton() {
+        return true;
+    }
+
+    @Override
+    @SuppressWarnings({"unchecked"})
+    public void afterPropertiesSet() throws Exception {
+        if (getConsumer() == null) {
+            Map<String, ConsumerConfig> consumerConfigMap = applicationContext == null ? null : BeanFactoryUtils.beansOfTypeIncludingAncestors(applicationContext, ConsumerConfig.class, false, false);
+            if (consumerConfigMap != null && consumerConfigMap.size() > 0) {
+                ConsumerConfig consumerConfig = null;
+                for (ConsumerConfig config : consumerConfigMap.values()) {
+                    if (config.isDefault() == null || config.isDefault()) {
+                        if (consumerConfig != null) {
+                            throw new IllegalStateException("Duplicate consumer configs: " + consumerConfig + " and " + config);
+                        }
+                        consumerConfig = config;
+                    }
+                }
+                if (consumerConfig != null) {
+                    setConsumer(consumerConfig);
+                }
+            }
+        }
+        if (getApplication() == null
+                && (getConsumer() == null || getConsumer().getApplication() == null)) {
+            Map<String, ApplicationConfig> applicationConfigMap = applicationContext == null ? null : BeanFactoryUtils.beansOfTypeIncludingAncestors(applicationContext, ApplicationConfig.class, false, false);
+            if (applicationConfigMap != null && applicationConfigMap.size() > 0) {
+                ApplicationConfig applicationConfig = null;
+                for (ApplicationConfig config : applicationConfigMap.values()) {
+                    if (config.isDefault() == null || config.isDefault()) {
+                        if (applicationConfig != null) {
+                            throw new IllegalStateException("Duplicate application configs: " + applicationConfig + " and " + config);
+                        }
+                        applicationConfig = config;
+                    }
+                }
+                if (applicationConfig != null) {
+                    setApplication(applicationConfig);
+                }
+            }
+        }
+        if (getModule() == null
+                && (getConsumer() == null || getConsumer().getModule() == null)) {
+            Map<String, ModuleConfig> moduleConfigMap = applicationContext == null ? null : BeanFactoryUtils.beansOfTypeIncludingAncestors(applicationContext, ModuleConfig.class, false, false);
+            if (moduleConfigMap != null && moduleConfigMap.size() > 0) {
+                ModuleConfig moduleConfig = null;
+                for (ModuleConfig config : moduleConfigMap.values()) {
+                    if (config.isDefault() == null || config.isDefault()) {
+                        if (moduleConfig != null) {
+                            throw new IllegalStateException("Duplicate module configs: " + moduleConfig + " and " + config);
+                        }
+                        moduleConfig = config;
+                    }
+                }
+                if (moduleConfig != null) {
+                    setModule(moduleConfig);
+                }
+            }
+        }
+        if ((getRegistries() == null || getRegistries().isEmpty())
+                && (getConsumer() == null || getConsumer().getRegistries() == null || getConsumer().getRegistries().isEmpty())
+                && (getApplication() == null || getApplication().getRegistries() == null || getApplication().getRegistries().isEmpty())) {
+            Map<String, RegistryConfig> registryConfigMap = applicationContext == null ? null : BeanFactoryUtils.beansOfTypeIncludingAncestors(applicationContext, RegistryConfig.class, false, false);
+            if (registryConfigMap != null && registryConfigMap.size() > 0) {
+                List<RegistryConfig> registryConfigs = new ArrayList<>();
+                for (RegistryConfig config : registryConfigMap.values()) {
+                    if (config.isDefault() == null || config.isDefault()) {
+                        registryConfigs.add(config);
+                    }
+                }
+                if (!registryConfigs.isEmpty()) {
+                    super.setRegistries(registryConfigs);
+                }
+            }
+        }
+        if (getMetadataReportConfig() == null) {
+            Map<String, MetadataReportConfig> metadataReportConfigMap = applicationContext == null ? null : BeanFactoryUtils.beansOfTypeIncludingAncestors(applicationContext, MetadataReportConfig.class, false, false);
+            if (metadataReportConfigMap != null && metadataReportConfigMap.size() == 1) {
+                // first elements
+                super.setMetadataReportConfig(metadataReportConfigMap.values().iterator().next());
+            } else if (metadataReportConfigMap != null && metadataReportConfigMap.size() > 1) {
+                throw new IllegalStateException("Multiple MetadataReport configs: " + metadataReportConfigMap);
+            }
+        }
+        if (getMonitor() == null
+                && (getConsumer() == null || getConsumer().getMonitor() == null)
+                && (getApplication() == null || getApplication().getMonitor() == null)) {
+            Map<String, MonitorConfig> monitorConfigMap = applicationContext == null ? null : BeanFactoryUtils.beansOfTypeIncludingAncestors(applicationContext, MonitorConfig.class, false, false);
+            if (monitorConfigMap != null && monitorConfigMap.size() > 0) {
+                MonitorConfig monitorConfig = null;
+                for (MonitorConfig config : monitorConfigMap.values()) {
+                    if (config.isDefault() == null || config.isDefault()) {
+                        if (monitorConfig != null) {
+                            throw new IllegalStateException("Duplicate monitor configs: " + monitorConfig + " and " + config);
+                        }
+                        monitorConfig = config;
+                    }
+                }
+                if (monitorConfig != null) {
+                    setMonitor(monitorConfig);
+                }
+            }
+        }
+
+        checkAndUpdateSubConfigs();
+
+        Boolean b = isInit();
+        if (b == null && getConsumer() != null) {
+            b = getConsumer().isInit();
+        }
+        if (b != null && b) {
+            getObject();
+        }
+    }
+
+    @Override
+    public void destroy() {
+        // do nothing
+    }
+}